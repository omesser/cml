const crypto = require('crypto');
const fetch = require('node-fetch');
const winston = require('winston');
const { URL } = require('url');
<<<<<<< HEAD
const { spawn } = require('child_process');
const ProxyAgent = require('proxy-agent');

const { exec, gpuPresent } = require('../utils');
=======
const FormData = require('form-data');
const ProxyAgent = require('proxy-agent');

const { fetchUploadData } = require('../utils');
>>>>>>> 5409c8f1

const { BITBUCKET_COMMIT, BITBUCKET_BRANCH, BITBUCKET_PIPELINE_UUID } =
  process.env;

class BitbucketCloud {
  constructor(opts = {}) {
    const { repo, token } = opts;

    if (!token) throw new Error('token not found');
    if (!repo) throw new Error('repo not found');

    this.token = token;
    this.repo = repo;

    if (repo !== 'cml') {
      const { protocol, host, pathname } = new URL(this.repo);
      this.repo_origin = `${protocol}//${host}`;
      this.api = 'https://api.bitbucket.org/2.0';
      this.projectPath = encodeURIComponent(pathname.substring(1));
    }
  }

  async commentCreate(opts = {}) {
    const { projectPath } = this;
    const { commitSha, report } = opts;

    const endpoint = `/repositories/${projectPath}/commit/${commitSha}/comments/`;
    return (
      await this.request({
        endpoint,
        method: 'POST',
        body: JSON.stringify({ content: { raw: report } })
      })
    ).links.html.href;
  }

  async commentUpdate(opts = {}) {
    const { projectPath } = this;
    const { commitSha, report, id } = opts;

    const endpoint = `/repositories/${projectPath}/commit/${commitSha}/comments/${id}`;
    return (
      await this.request({
        endpoint,
        method: 'PUT',
        body: JSON.stringify({ content: { raw: report } })
      })
    ).links.html.href;
  }

  async commitComments(opts = {}) {
    const { projectPath } = this;
    const { commitSha } = opts;

    const endpoint = `/repositories/${projectPath}/commit/${commitSha}/comments/`;

    return (await this.paginatedRequest({ endpoint, method: 'GET' })).map(
      ({ id, content: { raw: body = '' } = {} }) => {
        return { id, body };
      }
    );
  }

  async commitPrs(opts = {}) {
    const { projectPath } = this;
    const { commitSha, state = 'OPEN' } = opts;

    const endpoint = `/repositories/${projectPath}/commit/${commitSha}/pullrequests?state=${state}`;
    const prs = await this.paginatedRequest({ endpoint });
    return prs.map((pr) => {
      const {
        links: {
          html: { href: url }
        }
      } = pr;
      return {
        url
      };
    });
  }

  async checkCreate() {
    throw new Error('Bitbucket Cloud does not support check!');
  }

  async upload(opts = {}) {
    const { projectPath } = this;
    const { size, mime, data } = await fetchUploadData(opts);

    const chunks = [];
    for await (const chunk of data) chunks.push(chunk);
    const buffer = Buffer.concat(chunks);

    const filename = `cml-${crypto
      .createHash('sha256')
      .update(buffer)
      .digest('hex')}`;
    const body = new FormData();
    body.append('files', buffer, { filename });

    const endpoint = `/repositories/${projectPath}/downloads`;
    await this.request({ endpoint, method: 'POST', body });
    return {
      uri: `https://bitbucket.org/${decodeURIComponent(
        projectPath
      )}/downloads/${filename}`,
      mime,
      size
    };
  }

  async runnerToken() {
    return '';
  }

  async startRunner(opts) {
    const { projectPath } = this;
    const { name, labels } = opts;

    try {
      const { uuid: accountId } = await this.request({ endpoint: `/user` });
      const { uuid: repoId } = await this.request({
        endpoint: `/repositories/${projectPath}`
      });
      const {
        uuid,
        oauth_client: { id, secret }
      } = await this.registerRunner({ name, labels });

      const gpu = await gpuPresent();
      const command = `docker container run -t -a stderr -a stdout --rm \
      -v /var/run/docker.sock:/var/run/docker.sock \
      -v /var/lib/docker/containers:/var/lib/docker/containers:ro \
      -v /tmp:/tmp \
      -e ACCOUNT_UUID=${accountId} \
      -e REPOSITORY_UUID=${repoId} \
      -e RUNNER_UUID=${uuid} \
      -e OAUTH_CLIENT_ID=${id} \
      -e OAUTH_CLIENT_SECRET=${secret} \
      -e WORKING_DIRECTORY=/tmp \
      --name ${name} \
      ${gpu ? '--runtime=nvidia -e NVIDIA_VISIBLE_DEVICES=all' : ''} \
      docker-public.packages.atlassian.com/sox/atlassian/bitbucket-pipelines-runner:1`;

      return spawn(command, { shell: true });
    } catch (err) {
      throw new Error(`Failed preparing runner: ${err.message}`);
    }
  }

  async registerRunner(opts = {}) {
    const { projectPath } = this;
    const { name, labels } = opts;

    const endpoint = `/repositories/${projectPath}/pipelines-config/runners`;

    const request = await this.request({
      api: 'https://api.bitbucket.org/internal',
      endpoint,
      method: 'POST',
      body: JSON.stringify({
        labels: ['self.hosted'].concat(labels.split(',')),
        name
      })
    });

    let registered = false;
    while (!registered) {
      const runner = (await this.runners()).find(
        (runner) => runner.name === name
      );
      if (runner) registered = true;
    }

    return request;
  }

  async unregisterRunner(opts = {}) {
    const { projectPath } = this;
    const { runnerId, name } = opts;
    const endpoint = `/repositories/${projectPath}/pipelines-config/runners/${runnerId}`;

    try {
      await this.request({
        api: 'https://api.bitbucket.org/internal',
        endpoint,
        method: 'DELETE'
      });
    } catch (err) {
      if (!err.message.includes('invalid json response body')) {
        throw err;
      }
    } finally {
      await exec(`docker stop ${name}`);
    }
  }

  async runners(opts = {}) {
    const { projectPath } = this;

    const endpoint = `/repositories/${projectPath}/pipelines-config/runners`;
    const runners = await this.paginatedRequest({
      api: 'https://api.bitbucket.org/internal',
      endpoint
    });

    return runners.map(({ uuid: id, name, labels, state: { status } }) => ({
      id,
      name,
      labels,
      online: status === 'ONLINE',
      busy: status === 'ONLINE'
    }));
  }

  async runnerById(opts = {}) {
    throw new Error('Not yet implemented');
  }

  async prCreate(opts = {}) {
    const { projectPath } = this;
    const { source, target, title, description, autoMerge } = opts;

    const body = JSON.stringify({
      title,
      description,
      source: {
        branch: {
          name: source
        }
      },
      destination: {
        branch: {
          name: target
        }
      }
    });
    const endpoint = `/repositories/${projectPath}/pullrequests/`;
    const {
      id,
      links: {
        html: { href }
      }
    } = await this.request({
      method: 'POST',
      endpoint,
      body
    });

    if (autoMerge)
      await this.prAutoMerge({ pullRequestId: id, mergeMode: autoMerge });
    return href;
  }

  async prAutoMerge({ pullRequestId, mergeMode, mergeMessage }) {
    winston.warn(
      'Auto-merge is unsupported by Bitbucket Cloud; see https://jira.atlassian.com/browse/BCLOUD-14286. Trying to merge immediately...'
    );
    const { projectPath } = this;
    const endpoint = `/repositories/${projectPath}/pullrequests/${pullRequestId}/merge`;
    const mergeModes = {
      merge: 'merge_commit',
      rebase: 'fast_forward',
      squash: 'squash'
    };
    const body = JSON.stringify({
      merge_strategy: mergeModes[mergeMode],
      close_source_branch: true,
      message: mergeMessage
    });
    await this.request({
      method: 'POST',
      endpoint,
      body
    });
  }

  async prCommentCreate(opts = {}) {
    const { projectPath } = this;
    const { report, prNumber } = opts;

    const endpoint = `/repositories/${projectPath}/pullrequests/${prNumber}/comments/`;
    const output = await this.request({
      endpoint,
      method: 'POST',
      body: JSON.stringify({ content: { raw: report } })
    });

    return output.links.self.href;
  }

  async prCommentUpdate(opts = {}) {
    const { projectPath } = this;
    const { report, prNumber, id } = opts;

    const endpoint = `/repositories/${projectPath}/pullrequests/${prNumber}/comments/${id}`;
    const output = await this.request({
      endpoint,
      method: 'PUT',
      body: JSON.stringify({ content: { raw: report } })
    });

    return output.links.self.href;
  }

  async prComments(opts = {}) {
    const { projectPath } = this;
    const { prNumber } = opts;

    const endpoint = `/repositories/${projectPath}/pullrequests/${prNumber}/comments/`;
    return (await this.paginatedRequest({ endpoint, method: 'GET' })).map(
      ({ id, content: { raw: body = '' } = {} }) => {
        return { id, body };
      }
    );
  }

  async prs(opts = {}) {
    const { projectPath } = this;
    const { state = 'OPEN' } = opts;

    try {
      const endpoint = `/repositories/${projectPath}/pullrequests?state=${state}`;
      const prs = await this.paginatedRequest({ endpoint });

      return prs.map((pr) => {
        const {
          links: {
            html: { href: url }
          },
          source: {
            branch: { name: source }
          },
          destination: {
            branch: { name: target }
          }
        } = pr;
        return {
          url,
          source,
          target
        };
      });
    } catch (err) {
      if (err.message === 'Not Found Resource not found')
        err.message =
          "Click 'Go to pull request' on any commit details page to enable this API";
      throw err;
    }
  }

  async pipelineRestart(opts = {}) {
    winston.warn('BitBucket Cloud does not support workflowRestart yet!');
  }

  async pipelineJobs(opts = {}) {
    winston.warn('BitBucket Cloud does not support pipelineJobs yet!');

    return [];
  }

  async pipelineRerun(opts = {}) {
    const { projectPath } = this;
    const { id = BITBUCKET_PIPELINE_UUID } = opts;

    const {
      target,
      state: { name: status }
    } = await this.request({
      endpoint: `/repositories/${projectPath}/pipelines/${id}`,
      method: 'GET'
    });

    if (status !== 'COMPLETED') return;

    await this.request({
      endpoint: `/repositories/${projectPath}/pipelines/`,
      method: 'POST',
      body: JSON.stringify({ target })
    });
  }

  async updateGitConfig({ userName, userEmail } = {}) {
    const [user, password] = Buffer.from(this.token, 'base64')
      .toString('utf-8')
      .split(':');
    const repo = new URL(this.repo);
    repo.password = password;
    repo.username = user;

    const command = `
    git config --unset user.name;
    git config --unset user.email;
    git config --unset push.default;
    git config --unset http.http://${this.repo
      .replace('https://', '')
      .replace('.git', '')}.proxy;
    git config user.name "${userName || this.userName}" &&
    git config user.email "${userEmail || this.userEmail}" &&
    git remote set-url origin "${repo.toString()}${
      repo.toString().endsWith('.git') ? '' : '.git'
    }"`;

    return command;
  }

  get sha() {
    return BITBUCKET_COMMIT;
  }

  get branch() {
    return BITBUCKET_BRANCH;
  }

  get userEmail() {}

  get userName() {}

  async paginatedRequest(opts = {}) {
    const { method = 'GET', body } = opts;
    const { next, values } = await this.request(opts);

    if (next) {
      const nextValues = await this.paginatedRequest({
        url: next,
        method,
        body
      });
      values.push(...nextValues);
    }

    return values;
  }

  async request(opts = {}) {
    const { token } = this;
    const { url, endpoint, method = 'GET', body, api = this.api } = opts;

    if (!(url || endpoint))
      throw new Error('Bitbucket Cloud API endpoint not found');

    const headers = { Authorization: `Basic ${token}` };
    if (!body || body.constructor !== FormData)
      headers['Content-Type'] = 'application/json';

    const requestUrl = url || `${api}${endpoint}`;
    const response = await fetch(requestUrl, {
      method,
      headers,
      body,
      agent: new ProxyAgent()
    });

<<<<<<< HEAD
    if (response.status > 300) {
      try {
        const json = await response.json();
        // Attempt to get additional context. We have observed two different error schemas
        // from BitBucket API responses: `{"error": {"message": "Error message"}}` and
        // `{"error": "Error message"}`.
        throw new Error(json.error.message || json.error);
      } catch (err) {
        throw new Error(`${response.statusText} ${err.message}`);
      }
=======
    const responseBody = response.headers.get('Content-Type').includes('json')
      ? await response.json()
      : await response.text();

    if (!response.ok) {
      // Attempt to get additional context. We have observed two different error schemas
      // from BitBucket API responses: `{"error": {"message": "Error message"}}` and
      // `{"error": "Error message"}`, apart from plain text responses like `Bad Request`.
      const { error } = responseBody.error
        ? responseBody
        : { error: responseBody };
      throw new Error(
        `${response.statusText} ${error.message || error}`.trim()
      );
>>>>>>> 5409c8f1
    }

    return responseBody;
  }
}

module.exports = BitbucketCloud;<|MERGE_RESOLUTION|>--- conflicted
+++ resolved
@@ -2,17 +2,11 @@
 const fetch = require('node-fetch');
 const winston = require('winston');
 const { URL } = require('url');
-<<<<<<< HEAD
 const { spawn } = require('child_process');
-const ProxyAgent = require('proxy-agent');
-
-const { exec, gpuPresent } = require('../utils');
-=======
 const FormData = require('form-data');
 const ProxyAgent = require('proxy-agent');
 
-const { fetchUploadData } = require('../utils');
->>>>>>> 5409c8f1
+const { fetchUploadData, exec, gpuPresent } = require('../utils');
 
 const { BITBUCKET_COMMIT, BITBUCKET_BRANCH, BITBUCKET_PIPELINE_UUID } =
   process.env;
@@ -466,18 +460,6 @@
       agent: new ProxyAgent()
     });
 
-<<<<<<< HEAD
-    if (response.status > 300) {
-      try {
-        const json = await response.json();
-        // Attempt to get additional context. We have observed two different error schemas
-        // from BitBucket API responses: `{"error": {"message": "Error message"}}` and
-        // `{"error": "Error message"}`.
-        throw new Error(json.error.message || json.error);
-      } catch (err) {
-        throw new Error(`${response.statusText} ${err.message}`);
-      }
-=======
     const responseBody = response.headers.get('Content-Type').includes('json')
       ? await response.json()
       : await response.text();
@@ -492,7 +474,6 @@
       throw new Error(
         `${response.statusText} ${error.message || error}`.trim()
       );
->>>>>>> 5409c8f1
     }
 
     return responseBody;
