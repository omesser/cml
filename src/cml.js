--- conflicted
+++ resolved
@@ -259,12 +259,8 @@
           log.status = 'job_started';
         } else if (duration) {
           log.status = 'job_ended';
-<<<<<<< HEAD
-          log.success = !msg.startsWith('Job failed');
-=======
           log.success = msg.includes('Job succeeded');
           log.level = log.success ? 'info' : 'error';
->>>>>>> f3406ac2
         } else if (msg.includes('Starting runner for')) {
           log.status = 'ready';
         }
