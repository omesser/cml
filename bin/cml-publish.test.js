jest.setTimeout(200000);

const fs = require('fs');
const { exec } = require('../src/utils');

describe('CML e2e', () => {
  test('cml-publish -h', async () => {
    const output = await exec(`echo none | node ./bin/cml-publish.js -h`);

    expect(output).toMatchInlineSnapshot(`
      "Usage: cml-publish.js <path to file>

      Options:
        --version         Show version number                                [boolean]
        --md              Output in markdown format [title || name](url).    [boolean]
        --title, -t       Markdown title [title](url) or ![](url title).
        --gitlab-uploads  Uses GitLab uploads instead of CML storage. Use GitLab
                          uploads to get around CML size limitations for hosting
                          artifacts persistently. Only available for GitLab CI.
<<<<<<< HEAD
                                            [deprecated: Use native instead] [boolean]
        --native          Uses driver's native capabilities to upload assets instead
                          of CML's backend.                                  [boolean]
=======
                                          [deprecated: Use --native instead] [boolean]
        --native          Uses driver's native capabilities to upload assets instead
                          of CML's storage.                                  [boolean]
>>>>>>> 6f9c79b0
        --file, -f        Append the output to the given file. Create it if does not
                          exist.
        --repo            Specifies the repo to be used. If not specified is extracted
                          from the CI ENV.
        --token           Personal access token to be used. If not specified in
                          extracted from ENV repo_token or GITLAB_TOKEN.
        --driver          If not specify it infers it from the ENV.
                                                         [choices: \\"github\\", \\"gitlab\\"]
        -h                Show help                                          [boolean]"
    `);
  });

  test('cml-publish assets/logo.png --md', async () => {
    const output = await exec(
      `echo none | node ./bin/cml-publish.js assets/logo.png --md`
    );

    expect(output.startsWith('![](')).toBe(true);
  });

  test('cml-publish assets/logo.png', async () => {
    const output = await exec(
      `echo none | node ./bin/cml-publish.js assets/logo.png`
    );

    expect(output.startsWith('https://')).toBe(true);
  });

  test('cml-publish assets/logo.pdf --md', async () => {
    const title = 'this is awesome';
    const output = await exec(
      `echo none | node ./bin/cml-publish.js assets/logo.pdf --md --title '${title}'`
    );

    expect(output.startsWith(`[${title}](`)).toBe(true);
  });

  test('cml-publish assets/logo.pdf', async () => {
    const output = await exec(
      `echo none | node ./bin/cml-publish.js assets/logo.pdf`
    );

    expect(output.startsWith('https://')).toBe(true);
  });

  test('cml-publish assets/test.svg --md', async () => {
    const title = 'this is awesome';
    const output = await exec(
      `echo none | node ./bin/cml-publish.js assets/test.svg --md --title '${title}'`
    );

    expect(output.startsWith('![](') && output.endsWith(`${title}")`)).toBe(
      true
    );
  });

  test('cml-publish assets/test.svg', async () => {
    const output = await exec(
      `echo none | node ./bin/cml-publish.js assets/test.svg`
    );

    expect(output.startsWith('https://')).toBe(true);
  });

  test('cml-publish assets/logo.pdf to file', async () => {
    const file = `cml-publish-test.md`;

    await exec(
      `echo none | node ./bin/cml-publish.js assets/logo.pdf --file ${file}`
    );

    expect(fs.existsSync(file)).toBe(true);
    await fs.promises.unlink(file);
  });

  test('cml-publish assets/test.svg in Gitlab storage', async () => {
    const { TEST_GITLAB_REPO: repo, TEST_GITLAB_TOKEN: token } = process.env;

    const output = await exec(
      `echo none | node ./bin/cml-publish.js --repo=${repo} --token=${token} --gitlab-uploads assets/test.svg`
    );

    expect(output.startsWith('https://')).toBe(true);
  });
});<|MERGE_RESOLUTION|>--- conflicted
+++ resolved
@@ -7,35 +7,7 @@
   test('cml-publish -h', async () => {
     const output = await exec(`echo none | node ./bin/cml-publish.js -h`);
 
-    expect(output).toMatchInlineSnapshot(`
-      "Usage: cml-publish.js <path to file>
-
-      Options:
-        --version         Show version number                                [boolean]
-        --md              Output in markdown format [title || name](url).    [boolean]
-        --title, -t       Markdown title [title](url) or ![](url title).
-        --gitlab-uploads  Uses GitLab uploads instead of CML storage. Use GitLab
-                          uploads to get around CML size limitations for hosting
-                          artifacts persistently. Only available for GitLab CI.
-<<<<<<< HEAD
-                                            [deprecated: Use native instead] [boolean]
-        --native          Uses driver's native capabilities to upload assets instead
-                          of CML's backend.                                  [boolean]
-=======
-                                          [deprecated: Use --native instead] [boolean]
-        --native          Uses driver's native capabilities to upload assets instead
-                          of CML's storage.                                  [boolean]
->>>>>>> 6f9c79b0
-        --file, -f        Append the output to the given file. Create it if does not
-                          exist.
-        --repo            Specifies the repo to be used. If not specified is extracted
-                          from the CI ENV.
-        --token           Personal access token to be used. If not specified in
-                          extracted from ENV repo_token or GITLAB_TOKEN.
-        --driver          If not specify it infers it from the ENV.
-                                                         [choices: \\"github\\", \\"gitlab\\"]
-        -h                Show help                                          [boolean]"
-    `);
+    expect(output).toMatchInlineSnapshot();
   });
 
   test('cml-publish assets/logo.png --md', async () => {
